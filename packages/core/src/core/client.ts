--- conflicted
+++ resolved
@@ -509,9 +509,6 @@
       }
     }
 
-<<<<<<< HEAD
-    if (this.config.getIdeMode()) {
-=======
     // Prevent context updates from being sent while a tool call is
     // waiting for a response. The Qwen API requires that a functionResponse
     // part from the user immediately follows a functionCall part from the model
@@ -525,12 +522,7 @@
       lastMessage.role === 'model' &&
       (lastMessage.parts?.some((p) => 'functionCall' in p) || false);
 
-    if (
-      this.config.getIdeModeFeature() &&
-      this.config.getIdeMode() &&
-      !hasPendingToolCall
-    ) {
->>>>>>> d6c2e8cc
+    if (this.config.getIdeMode() && !hasPendingToolCall) {
       const { contextParts, newIdeContext } = this.getIdeContextParts(
         this.forceFullIdeContext || this.getHistory().length === 0,
       );
