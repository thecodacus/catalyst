--- conflicted
+++ resolved
@@ -1,14 +1,6 @@
-<<<<<<< HEAD
 name: Bug Report
 description: Report a bug to help us improve Qwen Code
 labels: ['kind/bug', 'status/need-triage']
-=======
-name: 'Bug Report'
-description: 'Report a bug to help us improve Gemini CLI'
-labels:
-  - 'kind/bug'
-  - 'status/need-triage'
->>>>>>> 25821739
 body:
   - type: 'markdown'
     attributes:
@@ -36,15 +28,9 @@
   - type: 'textarea'
     id: 'info'
     attributes:
-<<<<<<< HEAD
       label: Client information
       description: Please paste the full text from the `/about` command run from Qwen Code. Also include which platform (macOS, Windows, Linux).
       value: |
-=======
-      label: 'Client information'
-      description: 'Please paste the full text from the `/about` command run from Gemini CLI. Also include which platform (macOS, Windows, Linux).'
-      value: |-
->>>>>>> 25821739
         <details>
 
         ```console
@@ -59,13 +45,8 @@
   - type: 'textarea'
     id: 'login-info'
     attributes:
-<<<<<<< HEAD
       label: Login information
       description: Describe how you are logging in (e.g., API Config).
-=======
-      label: 'Login information'
-      description: 'Describe how you are logging in (e.g., Google Account, API key).'
->>>>>>> 25821739
 
   - type: 'textarea'
     id: 'additional-context'
